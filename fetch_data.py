--- conflicted
+++ resolved
@@ -253,40 +253,7 @@
             json.dump(value, f, indent=2)
     return value
 
-<<<<<<< HEAD
-
-def set_paged_results(path, value=None, api_function=False):
-    """
-        Write a value to the file.
-    :param Path path: file path
-    :param value: the value to write to the file, if known
-    :param bool api_function: if the value an API function? If yes, value must be a callback for the API call.
-    :return: the written value
-    """
-    next_cursor = -1
-    if api_function:
-        result = value()
-        value = [item._json for item in result[2]]
-        next_cursor = result[0]
-        previous_cursor = result[1]
-
-    if not path.exists():
-        path.parent.mkdir(parents=True, exist_ok=True)
-        with path.open("w+") as f:
-            json.dump(value, f, indent=2)
-    else:
-        with path.open("r+") as f:
-            data = json.load(f)
-            data = data+value
-            f.seek(0)
-            json.dump(data, f, indent=2)
-    return value, next_cursor, previous_cursor
-
-
-def save_to_graph(users, friendships, out_path, target, filtering, edges_ratio=1.0, protected_users=None):
-=======
 def save_to_graph(users, friendships, out_path, target, edges_ratio=1.0):
->>>>>>> 68baf884
     columns = [field for field in users[0] if field not in ["id", "id_str"]]
     nodes = {user["id_str"]: [user.get(field, "") for field in columns] for user in users}
     users_df = pd.DataFrame.from_dict(nodes, orient='index', columns=columns)
@@ -295,31 +262,6 @@
     nodes_path = out_path / target / "nodes.csv"
     if filtering == "full":
         users_df.to_csv(nodes_path, index_label="Id")
-<<<<<<< HEAD
-    else:
-        columns_to_export = []
-        if filtering == "light":
-            columns_to_export = COLUMNS_TO_EXPORT_LIGHT + COLUMNS_TO_EXPORT_MINIMUM
-        elif filtering == "minimum":
-            columns_to_export = COLUMNS_TO_EXPORT_MINIMUM
-        users_df.to_csv(nodes_path, index_label="Id", columns=columns_to_export)
-    print("Successfully exported {} nodes to {}.".format(users_df.shape[0], nodes_path))
-    users_ids = [user["id_str"] for user in users]
-
-    if edges_ratio < 1:
-        protected_users = [user["id_str"] for user in protected_users] if protected_users else []
-        edges, protected_edges = [], []
-        for source, source_friends in friendships.items():
-            if source not in users_ids:
-                continue
-            if source in protected_users:
-                protected_edges += [[source, target] for target in source_friends if target in users_ids]
-            else:
-                edges += [[source, target] for target in source_friends if target in users_ids]
-        edges = random.choices(edges, k=int(edges_ratio * len(edges)))
-        edges += protected_edges
-=======
->>>>>>> 68baf884
     else:
         columns_to_export = []
         if filtering == "light":
